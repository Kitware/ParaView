--- conflicted
+++ resolved
@@ -346,11 +346,7 @@
   list (APPEND _vtk_modules vtkIOVisItBridge)
 endif()
 
-<<<<<<< HEAD
-if (PARAVIEW_USE_MATPLOTLIB)
-=======
 if (PARAVIEW_ENABLE_PYTHON)
->>>>>>> 947299cc
   list (APPEND _vtk_modules vtkRenderingMatplotlib)
 endif()
 
