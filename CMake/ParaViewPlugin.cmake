--- conflicted
+++ resolved
@@ -1266,57 +1266,12 @@
   if ((_paraview_add_plugin_module_xmls OR _paraview_add_plugin_xmls) AND
       PARAVIEW_USE_QT AND _paraview_add_plugin_XML_DOCUMENTATION)
 
-<<<<<<< HEAD
-    paraview_client_generate_help(
-      NAME              "${_paraview_build_plugin}"
-      OUTPUT_PATH        _paraview_build_plugin_qch_path
-      OUTPUT_DIR        "${_paraview_build_plugin_docdir}"
-      TARGET            "${_paraview_build_plugin}_qch"
-                        ${_paraview_build_plugin_doc_source_args}
-      TABLE_OF_CONTENTS "${_paraview_add_plugin_DOCUMENTATION_TOC}"
-      DEPENDS           "${_paraview_build_plugin}_doc"
-                        "${_paraview_add_plugin_DOCUMENTATION_DEPENDENCIES}"
-      PATTERNS          "*.html" "*.css" "*.png" "*.jpg" "*.js"
-                        ${_paraview_add_plugin_DOCUMENTATION_ADD_PATTERNS})
-
-    set(_paraview_add_plugin_depends_args)
-    if (CMAKE_VERSION VERSION_GREATER_EQUAL "3.27")
-      list(APPEND _paraview_add_plugin_depends_args
-        DEPENDS_EXPLICIT_ONLY)
-    endif ()
-
-    list(APPEND _paraview_add_plugin_extra_include_dirs
-      "${CMAKE_CURRENT_BINARY_DIR}")
-    set(_paraview_add_plugin_qch_output
-      "${CMAKE_CURRENT_BINARY_DIR}/${_paraview_build_plugin}_qch.h")
-    list(APPEND _paraview_add_plugin_binary_headers
-      "${_paraview_add_plugin_qch_output}")
-    add_custom_command(
-      OUTPUT "${_paraview_add_plugin_qch_output}"
-      COMMAND ${CMAKE_CROSSCOMPILING_EMULATOR}
-              "$<TARGET_FILE:ParaView::ProcessXML>"
-              -base64
-              "${_paraview_add_plugin_qch_output}"
-              \"\"
-              "_qch"
-              "_qch"
-              "${_paraview_build_plugin_qch_path}"
-      DEPENDS "${_paraview_build_plugin_qch_path}"
-              "${_paraview_build_plugin}_qch"
-              "$<TARGET_FILE:ParaView::ProcessXML>"
-      COMMENT "Generating header for ${_paraview_build_plugin} documentation"
-      ${_paraview_add_plugin_depends_args})
-    set_property(SOURCE "${_paraview_add_plugin_qch_output}"
-      PROPERTY
-        SKIP_AUTOMOC 1)
-=======
     if (PARAVIEW_QT_MAJOR_VERSION VERSION_GREATER "5")
       # see https://gitlab.kitware.com/paraview/paraview/-/issues/19742
       if (NOT DEFINED ENV{CI})
         message(AUTHOR_WARNING "Building the plugin documentation with Qt6 is not supported")
       endif ()
     else ()
->>>>>>> 18cacf19
 
       set(_paraview_build_plugin_docdir
         "${CMAKE_CURRENT_BINARY_DIR}/paraview_help")
@@ -1345,6 +1300,12 @@
         PATTERNS          "*.html" "*.css" "*.png" "*.jpg" "*.js"
                           ${_paraview_add_plugin_DOCUMENTATION_ADD_PATTERNS})
 
+      set(_paraview_add_plugin_depends_args)
+      if (CMAKE_VERSION VERSION_GREATER_EQUAL "3.27")
+        list(APPEND _paraview_add_plugin_depends_args
+          DEPENDS_EXPLICIT_ONLY)
+      endif ()
+
       list(APPEND _paraview_add_plugin_extra_include_dirs
         "${CMAKE_CURRENT_BINARY_DIR}")
       set(_paraview_add_plugin_qch_output
@@ -1354,7 +1315,7 @@
       add_custom_command(
         OUTPUT "${_paraview_add_plugin_qch_output}"
         COMMAND ${CMAKE_CROSSCOMPILING_EMULATOR}
-                $<TARGET_FILE:ParaView::ProcessXML>
+                "$<TARGET_FILE:ParaView::ProcessXML>"
                 -base64
                 "${_paraview_add_plugin_qch_output}"
                 \"\"
@@ -1364,7 +1325,8 @@
         DEPENDS "${_paraview_build_plugin_qch_path}"
                 "${_paraview_build_plugin}_qch"
                 "$<TARGET_FILE:ParaView::ProcessXML>"
-        COMMENT "Generating header for ${_paraview_build_plugin} documentation")
+        COMMENT "Generating header for ${_paraview_build_plugin} documentation"
+        ${_paraview_add_plugin_depends_args})
       set_property(SOURCE "${_paraview_add_plugin_qch_output}"
         PROPERTY
           SKIP_AUTOMOC 1)
