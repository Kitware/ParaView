--- conflicted
+++ resolved
@@ -63,11 +63,7 @@
      <IntVectorProperty name="LoadParticles"
        command="SetLoadParticles"
        number_of_elements="1"
-<<<<<<< HEAD
-       default_values="1">
-=======
        default_values="0">
->>>>>>> c99a99ad
        <BooleanDomain name="bool" />
        <Documentation>
          Load particles when on.
