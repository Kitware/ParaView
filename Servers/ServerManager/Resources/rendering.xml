<ServerManagerConfiguration>
  <ProxyGroup name="camera">
    <CameraProxy name="Camera" class="vtkCamera"
      processes="client|dataserver|renderserver" >
      <DoubleVectorProperty
        name="CameraPositionInfo"
        command="GetPosition"
        number_of_elements="3"
        information_only="1"
        default_values="0 0 1">
      </DoubleVectorProperty>

      <DoubleVectorProperty
        name="CameraPosition"
        command="SetPosition"
        number_of_elements="3"
        information_property="CameraPositionInfo"
        immediate_update="1"
        default_values="0 0 1">
      </DoubleVectorProperty>

      <DoubleVectorProperty
        name="CameraFocalPointInfo"
        command="GetFocalPoint"
        number_of_elements="3"
        information_only="1"
        default_values="0 0 0">
      </DoubleVectorProperty>

      <DoubleVectorProperty
        name="CameraFocalPoint"
        command="SetFocalPoint"
        number_of_elements="3"
        information_property="CameraFocalPointInfo"
        immediate_update="1"
        default_values="0 0 0">
      </DoubleVectorProperty>

      <DoubleVectorProperty
        name="CameraViewUpInfo"
        command="GetViewUp"
        number_of_elements="3"
        information_only="1"
        default_values="0 1 0">
      </DoubleVectorProperty>

      <DoubleVectorProperty
        name="CameraViewUp"
        command="SetViewUp"
        number_of_elements="3"
        information_property="CameraViewUpInfo"
        immediate_update="1"
        default_values="0 1 0">
      </DoubleVectorProperty>

      <DoubleVectorProperty
        name="CameraViewAngleInfo"
        command="GetViewAngle"
        information_only="1">
      </DoubleVectorProperty>

      <DoubleVectorProperty
        name="CameraViewAngle"
        command="SetViewAngle"
        information_property="CameraViewAngleInfo"
        number_of_elements="1"
        immediate_update="1"
        default_values="30">
      </DoubleVectorProperty>

      <DoubleVectorProperty
        name="CameraClippingRangeInfo"
        command="GetClippingRange"
        number_of_elements="2"
        information_only="1"
        default_values="0.01 1000.01">
      </DoubleVectorProperty>

      <DoubleVectorProperty
        name="CameraClippingRange"
        command="SetClippingRange"
        number_of_elements="2"
        information_property="CameraClippingRangeInfo"
        immediate_update="1"
        default_values="0.01 1000.01">
      </DoubleVectorProperty>

      <DoubleVectorProperty
        name="CameraParallelScale"
        command="SetParallelScale"
        information_property="CameraParallelScaleInfo"
        number_of_elements="1"
        default_values="1.0">
      </DoubleVectorProperty>

      <DoubleVectorProperty
        name="CameraParallelScaleInfo"
        command="GetParallelScale"
        number_of_elements="1"
        information_only="1"
        default_values="1.0" >
      </DoubleVectorProperty>

      <IntVectorProperty
        name="CameraParallelProjection"
        command="SetParallelProjection"
        number_of_elements="1"
        default_values="0">
        <BooleanDomain name="bool" />
      </IntVectorProperty>

      <DoubleVectorProperty
        name="EyeAngle"
        command="SetEyeAngle"
        number_of_elements="1"
        default_values="2.0">
        <DoubleRangeDomain name="range" min="0" />
      </DoubleVectorProperty>

      <DoubleVectorProperty
         name="HeadPose"
         command="SetHeadPose"
         number_of_elements="16"
         default_values="1.0 0.0 0.0 0.0
			 0.0 1.0 0.0 0.0
			 0.0 0.0 1.0 0.0
			 0.0 0.0 0.0 1.0" >
      </DoubleVectorProperty>
    </CameraProxy> <!-- end of Camera Proxy -->
  </ProxyGroup>

  <ProxyGroup name="mappers">

    <Proxy name="ProjectedTetrahedraMapper"
      class="vtkProjectedTetrahedraMapper"
      processes="client|renderserver|dataserver">
      <IntVectorProperty
        name="ScalarMode"
        command="SetScalarMode"
        default_values="3"
<<<<<<< HEAD
=======
        number_of_elements="1"
        animateable="0">
        <EnumerationDomain name="enum">
          <Entry value="0" text="Default"/>
          <Entry value="1" text="PointData"/>
          <Entry value="2" text="CellData"/>
          <Entry value="3" text="PointFieldData"/>
          <Entry value="4" text="CellFieldData"/>
        </EnumerationDomain>
      </IntVectorProperty>
      <StringVectorProperty
        name="SelectScalarArray"
        command="SelectScalarArray"
        number_of_elements="1"
        animateable="0">
        <ArrayListDomain name="array_list" attribute_type="Scalars">
          <RequiredProperties>
            <Property name="Input" function="Input"/>
          </RequiredProperties>
        </ArrayListDomain>
      </StringVectorProperty>
    </Proxy>

    <Proxy name="HAVSVolumeMapper"
      class="vtkHAVSVolumeMapper"
      processes="client|renderserver|dataserver">
      <IntVectorProperty
        name="ScalarMode"
        command="SetScalarMode"
        default_values="3"
>>>>>>> d207bd6f
        number_of_elements="1"
        animateable="0">
        <EnumerationDomain name="enum">
          <Entry value="0" text="Default"/>
          <Entry value="1" text="PointData"/>
          <Entry value="2" text="CellData"/>
          <Entry value="3" text="PointFieldData"/>
          <Entry value="4" text="CellFieldData"/>
        </EnumerationDomain>
      </IntVectorProperty>
      <StringVectorProperty
        name="SelectScalarArray"
        command="SelectScalarArray"
<<<<<<< HEAD
=======
        number_of_elements="1"
        animateable="0">
        <ArrayListDomain name="array_list" attribute_type="Scalars">
          <RequiredProperties>
            <Property name="Input" function="Input"/>
          </RequiredProperties>
        </ArrayListDomain>
      </StringVectorProperty>
    </Proxy>

    <Proxy name="DummyVolumeMapper">
      <IntVectorProperty
        name="ScalarMode"
        command="SetScalarMode"
        default_values="3"
        number_of_elements="1"
        animateable="0">
        <EnumerationDomain name="enum">
          <Entry value="0" text="Default"/>
          <Entry value="1" text="PointData"/>
          <Entry value="2" text="CellData"/>
          <Entry value="3" text="PointFieldData"/>
          <Entry value="4" text="CellFieldData"/>
        </EnumerationDomain>
      </IntVectorProperty>
      <StringVectorProperty
        name="SelectScalarArray"
        command="SelectScalarArray"
>>>>>>> d207bd6f
        number_of_elements="1"
        animateable="0">
        <ArrayListDomain name="array_list" attribute_type="Scalars">
          <RequiredProperties>
            <Property name="Input" function="Input"/>
          </RequiredProperties>
        </ArrayListDomain>
      </StringVectorProperty>
<<<<<<< HEAD
    </Proxy>

    <Proxy name="HAVSVolumeMapper"
      class="vtkHAVSVolumeMapper"
=======
      <ProxyProperty name="RayCastFunction" command="SetRayCastFunction">
        <ProxyGroupDomain name="groups">
          <Group name="ugrid_raycast_functions"/>
        </ProxyGroupDomain>
      </ProxyProperty>
    </Proxy>

    <Proxy name="UnstructuredGridVolumeRayCastMapper"
      class="vtkUnstructuredGridVolumeRayCastMapper"
>>>>>>> d207bd6f
      processes="client|renderserver|dataserver">
      <IntVectorProperty
        name="ScalarMode"
        command="SetScalarMode"
        default_values="3"
        number_of_elements="1"
        animateable="0">
        <EnumerationDomain name="enum">
          <Entry value="0" text="Default"/>
          <Entry value="1" text="PointData"/>
          <Entry value="2" text="CellData"/>
          <Entry value="3" text="PointFieldData"/>
          <Entry value="4" text="CellFieldData"/>
        </EnumerationDomain>
      </IntVectorProperty>
<<<<<<< HEAD
=======

>>>>>>> d207bd6f
      <StringVectorProperty
        name="SelectScalarArray"
        command="SelectScalarArray"
        number_of_elements="1"
        animateable="0">
        <ArrayListDomain name="array_list" attribute_type="Scalars">
          <RequiredProperties>
            <Property name="Input" function="Input"/>
          </RequiredProperties>
        </ArrayListDomain>
      </StringVectorProperty>
<<<<<<< HEAD
    </Proxy>
=======
>>>>>>> d207bd6f

      <ProxyProperty name="RayCastFunction" command="SetRayCastFunction">
        <ProxyGroupDomain name="groups">
          <Group name="ugrid_raycast_functions"/>
        </ProxyGroupDomain>
      </ProxyProperty>
    </Proxy>

<<<<<<< HEAD
    <Proxy name="UnstructuredGridVolumeRayCastMapper"
      class="vtkUnstructuredGridVolumeRayCastMapper"
      processes="client|renderserver|dataserver">
      <IntVectorProperty
        name="ScalarMode"
        command="SetScalarMode"
        default_values="3"
        number_of_elements="1"
        animateable="0">
        <EnumerationDomain name="enum">
          <Entry value="0" text="Default"/>
          <Entry value="1" text="PointData"/>
          <Entry value="2" text="CellData"/>
          <Entry value="3" text="PointFieldData"/>
          <Entry value="4" text="CellFieldData"/>
        </EnumerationDomain>
      </IntVectorProperty>

      <StringVectorProperty
        name="SelectScalarArray"
        command="SelectScalarArray"
        number_of_elements="1"
        animateable="0">
        <ArrayListDomain name="array_list" attribute_type="Scalars">
          <RequiredProperties>
            <Property name="Input" function="Input"/>
          </RequiredProperties>
        </ArrayListDomain>
      </StringVectorProperty>

      <ProxyProperty name="RayCastFunction" command="SetRayCastFunction">
        <ProxyGroupDomain name="groups">
          <Group name="ugrid_raycast_functions"/>
        </ProxyGroupDomain>
      </ProxyProperty>
    </Proxy>

=======
>>>>>>> d207bd6f
    <Proxy name="UnstructuredGridVolumeZSweepMapper"
      class="vtkUnstructuredGridVolumeZSweepMapper"
      processes="client|renderserver|dataserver">
      <IntVectorProperty
        name="ScalarMode"
        command="SetScalarMode"
        default_values="3"
        number_of_elements="1"
        animateable="0">
        <EnumerationDomain name="enum">
          <Entry value="0" text="Default"/>
          <Entry value="1" text="PointData"/>
          <Entry value="2" text="CellData"/>
          <Entry value="3" text="PointFieldData"/>
          <Entry value="4" text="CellFieldData"/>
        </EnumerationDomain>
      </IntVectorProperty>
      <StringVectorProperty
        name="SelectScalarArray"
        command="SelectScalarArray"
        number_of_elements="1"
        animateable="0">
        <ArrayListDomain name="array_list" attribute_type="Scalars">
          <RequiredProperties>
            <Property name="Input" function="Input"/>
          </RequiredProperties>
        </ArrayListDomain>
      </StringVectorProperty>
    </Proxy>

    <Proxy name="GPUVolumeRayCastMapper"
      class="vtkGPUVolumeRayCastMapper"
      processes="client|renderserver|dataserver">
      <Documentation>
        This is the proxy for GPU based volume rendering.
      </Documentation>
      <StringVectorProperty
        name="SelectScalarArray"
        command="SelectScalarArray"
        number_of_elements="1"
        animateable="0">
        <ArrayListDomain name="array_list" attribute_type="Scalars">
          <RequiredProperties>
            <Property name="Input" function="Input"/>
          </RequiredProperties>
        </ArrayListDomain>
      </StringVectorProperty>
      <IntVectorProperty
        name="ScalarMode"
        command="SetScalarMode"
        default_values="3"
        number_of_elements="1"
        animateable="0">
        <EnumerationDomain name="enum">
          <Entry value="0" text="Default"/>
          <Entry value="1" text="PointData"/>
          <Entry value="2" text="CellData"/>
          <Entry value="3" text="PointFieldData"/>
          <Entry value="4" text="CellFieldData"/>
        </EnumerationDomain>
      </IntVectorProperty>
      <IntVectorProperty
        name="BlendMode"
        command="SetBlendMode"
        default_values="0"
        number_of_elements="1"
        animateable="0">
        <Documentation>
          Set the current blend mode. Default is Composite. MaximumIntensity is
          also known as MIP rendering.
        </Documentation>
        <EnumerationDomain name="enum">
          <Entry value="0" text="Composite"/>
          <Entry value="1" text="MaximumIntensity"/>
          <Entry value="2" text="MinimumIntensity"/>
        </EnumerationDomain>
      </IntVectorProperty>

      <IntVectorProperty
        name="AutoAdjustSampleDistances"
        command="SetAutoAdjustSampleDistances"
        default_values="1"
        number_of_elements="1"
        animateable="0">
        <Documentation>
        If AutoAdjustSampleDistances is on, the the ImageSampleDistance
        will be varied to achieve the allocated render time of this
        prop (controlled by the desired update rate and any culling in
        use).
        </Documentation>
      </IntVectorProperty>

      <DoubleVectorProperty
        name="SampleDistance"
        command="SetSampleDistance"
        default_values="1.0"
        number_of_elements="1"
        animateable="0">
        <Documentation>
        Set/Get the distance between samples used for rendering
        when AutoAdjustSampleDistances is off, or when this mapper
        has more than 1 second allocated to it for rendering.
        </Documentation>
      </DoubleVectorProperty>
      <!-- End of GPUVolumeRayCastMapper -->
    </Proxy>

    <Proxy name="FixedPointVolumeRayCastMapper"
      class="vtkFixedPointVolumeRayCastMapper"
      processes="client|renderserver|dataserver">
      <StringVectorProperty
        name="SelectScalarArray"
        command="SelectScalarArray"
        number_of_elements="1"
        animateable="0">
        <ArrayListDomain name="array_list" attribute_type="Scalars">
          <RequiredProperties>
            <Property name="Input" function="Input"/>
          </RequiredProperties>
        </ArrayListDomain>
      </StringVectorProperty>
      <IntVectorProperty
        name="ScalarMode"
        command="SetScalarMode"
        default_values="3"
        number_of_elements="1"
        animateable="0">
        <EnumerationDomain name="enum">
          <Entry value="0" text="Default"/>
          <Entry value="1" text="PointData"/>
          <Entry value="2" text="CellData"/>
          <Entry value="3" text="PointFieldData"/>
          <Entry value="4" text="CellFieldData"/>
        </EnumerationDomain>
      </IntVectorProperty>
      <IntVectorProperty
        name="BlendMode"
        command="SetBlendMode"
        default_values="0"
        number_of_elements="1"
        animateable="0">
        <Documentation>
          Set the current blend mode. Default is Composite. MaximumIntensity is
          also known as MIP rendering.
        </Documentation>
        <EnumerationDomain name="enum">
          <Entry value="0" text="Composite"/>
          <Entry value="1" text="MaximumIntensity"/>
          <Entry value="2" text="MinimumIntensity"/>
        </EnumerationDomain>
      </IntVectorProperty>

      <IntVectorProperty
        name="LockSampleDistanceToInputSpacing"
        command="SetLockSampleDistanceToInputSpacing"
        default_values="1"
        number_of_elements="1"
        animateable="0">
        <BooleanDomain name="bool" />
      </IntVectorProperty>
      <!-- End of FixedPointVolumeRayCastMapper -->
    </Proxy>

  <!-- End of "mappers" -->
  </ProxyGroup>

  <ProxyGroup name="ugrid_raycast_functions">
    <Proxy name="BunykRayCastFunction"
           class="vtkUnstructuredGridBunykRayCastFunction">
    </Proxy>
  </ProxyGroup>

  <ProxyGroup name="textures">
    <SourceProxy name="Texture" class="vtkTexture">
      <InputProperty name="Input" command="SetInputConnection">
        <ProxyGroupDomain name="groups">
          <Group name="sources"/>
          <Group name="filters"/>
        </ProxyGroupDomain>
        <DataTypeDomain name="input_type">
          <DataType value="vtkImageData"/>
        </DataTypeDomain>
      </InputProperty>
    </SourceProxy>

<<<<<<< HEAD
    <Proxy name="ImageTexture"
           class="vtkTexture"
           kernel_class="vtkPMImageTextureProxy">
=======
    <ImageTextureProxy name="ImageTexture" class="vtkTexture">
>>>>>>> d207bd6f
      <Documentation>
        This is a proxy for a vtkTexture which also includes an image file
        reader. This reader can read an image of client/data server or render
        server and then transmit it to the client/render server where it will be
        used for texturing.
      </Documentation>
      <SubProxy>
        <Proxy name="Source"
          proxygroup="sources" proxyname="NetworkImageSource" />
        <ExposedProperties>
          <Property name="FileName" />
<<<<<<< HEAD
=======
          <Property name="SourceProcess" />
>>>>>>> d207bd6f
        </ExposedProperties>
      </SubProxy>
      <IntVectorProperty
        name="RestrictPowerOf2ImageSmaller"
        command="SetRestrictPowerOf2ImageSmaller"
<<<<<<< HEAD
        number_of_elements="1"
        default_values="0"
        animateable="1">
        <BooleanDomain name="bool" />
      </IntVectorProperty>
    </Proxy>
  </ProxyGroup>

  <ProxyGroup name="props">
    <Proxy name="TextActor" class="vtkTextActor">
      <Documentation>
        Proxy for a text actor. Not to be used directly.
      </Documentation>

      <StringVectorProperty
        name="Text"
        command="SetInput"
        number_of_elements="1"
        animateable="0">
      </StringVectorProperty>

      <IntVectorProperty
        name="Visibility"
        command="SetVisibility"
        number_of_elements="1"
        default_values="1"
=======
        number_of_elements="1"
        default_values="0"
>>>>>>> d207bd6f
        animateable="1">
        <BooleanDomain name="bool" />
      </IntVectorProperty>
    </ImageTextureProxy>
  </ProxyGroup>

<<<<<<< HEAD
      <DoubleVectorProperty
        name="Position"
        command="SetPosition"
        number_of_elements="2"
        default_values="0 0"
        animateable="0">
        <DoubleRangeDomain name="range" />
      </DoubleVectorProperty>

      <IntVectorProperty name="TextScaleMode"
        command="SetTextScaleMode"
=======
  <ProxyGroup name="props">
    <Proxy name="TextActor" class="vtkTextActor">
      <Documentation>
        Proxy for a text actor. Not to be used directly.
      </Documentation>

      <StringVectorProperty
        name="Text"
        command="SetInput"
>>>>>>> d207bd6f
        number_of_elements="1"
        default_values="2"
        animateable="0">
<<<<<<< HEAD
        <EnumerationDomain>
          <Entry value="0" text="None" />
          <Entry value="1" text="Prop" />
          <Entry value="2" text="Viewport" />
        </EnumerationDomain>
      </IntVectorProperty>

=======
      </StringVectorProperty>

      <IntVectorProperty
        name="Visibility"
        command="SetVisibility"
        number_of_elements="1"
        default_values="1"
        animateable="1">
        <BooleanDomain name="bool" />
      </IntVectorProperty>

      <DoubleVectorProperty
        name="Position"
        command="SetPosition"
        number_of_elements="2"
        default_values="0 0"
        animateable="0">
        <DoubleRangeDomain name="range" />
      </DoubleVectorProperty>

      <IntVectorProperty name="TextScaleMode"
        command="SetTextScaleMode"
        number_of_elements="1"
        default_values="2"
        animateable="0">
        <EnumerationDomain>
          <Entry value="0" text="None" />
          <Entry value="1" text="Prop" />
          <Entry value="2" text="Viewport" />
        </EnumerationDomain>
      </IntVectorProperty>

>>>>>>> d207bd6f
      <ProxyProperty name="TextProperty"
        command="SetTextProperty">
        <ProxyGroupDomain name="groups">
          <Group name="properties"/>
        </ProxyGroupDomain>
      </ProxyProperty>

      <!-- End of TextActor -->
    </Proxy>

    <!-- End of group "props" -->
  </ProxyGroup>

  <ProxyGroup name="properties">
    <Proxy name="TextProperty" class="vtkTextProperty">
      <DoubleVectorProperty
        name="Color"
        command="SetColor"
        number_of_elements="3"
        argument_is_array="1"
        default_values="1.0 1.0 1.0"
        animateable="0">
        <DoubleRangeDomain name="range" min="0 0 0" max="1 1 1" />
      </DoubleVectorProperty>

      <DoubleVectorProperty
        name="Opacity"
        command="SetOpacity"
        number_of_elements="1"
        default_values="1.0"
        animateable="0">
        <DoubleRangeDomain name="range" min="0.0" max="1.0" />
      </DoubleVectorProperty>

      <IntVectorProperty
        name="FontFamily"
        command="SetFontFamily"
        number_of_elements="1"
        default_values="0"
        animateable="0">
        <EnumerationDomain name="enum">
          <Entry value="0" text="Arial"/>
          <Entry value="1" text="Courier"/>
          <Entry value="2" text="Times"/>
        </EnumerationDomain>
      </IntVectorProperty>

      <IntVectorProperty
        name="Bold"
        command="SetBold"
        number_of_elements="1"
        default_values="0"
        animateable="0">
        <BooleanDomain name="bool"/>
      </IntVectorProperty>

      <IntVectorProperty
        name="Italic"
        command="SetItalic"
        number_of_elements="1"
        default_values="0"
        animateable="0">
        <BooleanDomain name="bool"/>
      </IntVectorProperty>

      <IntVectorProperty
        name="Shadow"
        command="SetShadow"
        number_of_elements="1"
        default_values="0"
        animateable="0">
        <BooleanDomain name="bool"/>
      </IntVectorProperty>

      <IntVectorProperty
        name="FontSize"
        command="SetFontSize"
        number_of_elements="1"
        default_values="18"
        animateable="0">
        <IntRangeDomain name="range" min="0" />
      </IntVectorProperty>

      <DoubleVectorProperty name="Orientation"
        command="SetOrientation"
        number_of_elements="1"
        default_values="0"
        animateable="0">
      </DoubleVectorProperty>
<<<<<<< HEAD

      <DoubleVectorProperty name="LineOffset"
        command="SetLineOffset"
        number_of_elements="1"
        default_values="0"
        animateable="0">
      </DoubleVectorProperty>

      <IntVectorProperty name="Justification"
        command="SetJustification"
        number_of_elements="1"
        default_values="0"
        animateable="0">
        <EnumerationDomain name="enum">
          <Entry value="0" text="Left"/>
          <Entry value="1" text="Center"/>
          <Entry value="2" text="Right"/>
        </EnumerationDomain>
      </IntVectorProperty>

      <IntVectorProperty name="VerticalJustification"
        command="SetVerticalJustification"
=======

      <DoubleVectorProperty name="LineOffset"
        command="SetLineOffset"
        number_of_elements="1"
        default_values="0"
        animateable="0">
      </DoubleVectorProperty>

      <IntVectorProperty name="Justification"
        command="SetJustification"
>>>>>>> d207bd6f
        number_of_elements="1"
        default_values="0"
        animateable="0">
        <EnumerationDomain name="enum">
<<<<<<< HEAD
          <Entry value="0" text="Bottom"/>
          <Entry value="1" text="Center"/>
          <Entry value="2" text="Top"/>
        </EnumerationDomain>
      </IntVectorProperty>

=======
          <Entry value="0" text="Left"/>
          <Entry value="1" text="Center"/>
          <Entry value="2" text="Right"/>
        </EnumerationDomain>
      </IntVectorProperty>

      <IntVectorProperty name="VerticalJustification"
        command="SetVerticalJustification"
        number_of_elements="1"
        default_values="0"
        animateable="0">
        <EnumerationDomain name="enum">
          <Entry value="0" text="Bottom"/>
          <Entry value="1" text="Center"/>
          <Entry value="2" text="Top"/>
        </EnumerationDomain>
      </IntVectorProperty>

>>>>>>> d207bd6f
      <!-- End of TextProperty -->
    </Proxy>

  </ProxyGroup>

  <ProxyGroup name="interactors">
    <Proxy name="GenericRenderWindowInteractor" class="vtkPVGenericRenderWindowInteractor">
      <ProxyProperty
        name="Renderer"
        command="SetRenderer">
        <ProxyGroupDomain name="groups">
          <Group  name="renderers" />
        </ProxyGroupDomain>
      </ProxyProperty>
      <ProxyProperty
        name="InteractorStyle"
        command="SetInteractorStyle">
        <ProxyGroupDomain name="groups">
          <Group  name="interactorstyles" />
        </ProxyGroupDomain>
      </ProxyProperty>
      <DoubleVectorProperty
        name="CenterOfRotation"
        command="SetCenterOfRotation"
        number_of_elements="3"
        default_values="0 0 0">
      </DoubleVectorProperty>
    </Proxy>
  </ProxyGroup>

  <ProxyGroup name="interactorstyles">
    <Proxy name="InteractorStyle" class="vtkPVInteractorStyle">
      <ProxyProperty
        name="CameraManipulators"
        command="AddManipulator"
        clean_command="RemoveAllManipulators"
        is_internal="1"
        repeatable="1">
        <!-- For now, we are marking this property is_internal so that it won't
        get saved in state files.
        Eventually, we need to take out all the interaction related code from
        the server manager -->
        <ProxyGroupDomain name="groups">
          <Group name="cameramanipulators" />
        </ProxyGroupDomain>
      </ProxyProperty>
    </Proxy>
  </ProxyGroup>

  <ProxyGroup name="cameramanipulators">
    <Proxy name="CameraManipulator" class="vtkCameraManipulator"
      processes="client|renderserver|dataserver" >
      <IntVectorProperty
        name="Button"
        command="SetButton"
        number_of_elements="1"
        default_values="1">
        <EnumerationDomain name="enum">
          <Entry value="1" text="Left Button"/>
          <Entry value="2" text="Center Button"/>
          <Entry value="3" text="Right Button"/>
        </EnumerationDomain>
      </IntVectorProperty>
      <IntVectorProperty
        name="Shift"
        command="SetShift"
        number_of_elements="1"
        default_values="0">
        <BooleanDomain name="IsShiftPressed"/>
<<<<<<< HEAD
      </IntVectorProperty>
      <IntVectorProperty
        name="Control"
        command="SetControl"
        number_of_elements="1"
        default_values="0">
        <BooleanDomain name="IsControlPressed"/>
      </IntVectorProperty>
=======
      </IntVectorProperty>
      <IntVectorProperty
        name="Control"
        command="SetControl"
        number_of_elements="1"
        default_values="0">
        <BooleanDomain name="IsControlPressed"/>
      </IntVectorProperty>
>>>>>>> d207bd6f
      <StringVectorProperty
        name="ManipulatorName"
        command="SetManipulatorName"
        number_of_elements="1">
      </StringVectorProperty>
    </Proxy>

    <Proxy name="JoystickFlyIn" class="vtkPVJoystickFlyIn" base_proxygroup="cameramanipulators"
      base_proxyname="CameraManipulator"
      processes="client|renderserver|dataserver" >
      <DoubleVectorProperty
        name="FlySpeed"
        command="SetFlySpeed"
        number_of_elements="1"
        default_values="15">
        <DoubleRangeDomain name="range" min="1" max="30"/>
      </DoubleVectorProperty>
    </Proxy>

    <Proxy name="JoystickFlyOut" class="vtkPVJoystickFlyOut" base_proxygroup="cameramanipulators"
      base_proxyname="CameraManipulator"
      processes="client|renderserver|dataserver" >
      <DoubleVectorProperty
        name="FlySpeed"
        command="SetFlySpeed"
        number_of_elements="1"
        default_values="15">
        <DoubleRangeDomain name="range" min="1" max="30"/>
      </DoubleVectorProperty>
    </Proxy>

    <Proxy name="TrackballMoveActor" class="vtkPVTrackballMoveActor" base_proxygroup="cameramanipulators"
      base_proxyname="CameraManipulator"
      processes="client|renderserver|dataserver" />

    <Proxy name="TrackballPan1" class="vtkTrackballPan" base_proxygroup="cameramanipulators"
      base_proxyname="CameraManipulator"
      processes="client|renderserver|dataserver" />

    <Proxy name="TrackballPan2" class="vtkPVTrackballPan" base_proxygroup="cameramanipulators"
      base_proxyname="CameraManipulator"
      processes="client|renderserver|dataserver" />

    <Proxy name="TrackballRoll" class="vtkPVTrackballRoll" base_proxygroup="cameramanipulators"
      base_proxyname="CameraManipulator"
      processes="client|renderserver|dataserver" />

    <Proxy name="TrackballRotate" class="vtkPVTrackballRotate" base_proxygroup="cameramanipulators"
      base_proxyname="CameraManipulator"
      processes="client|renderserver|dataserver" />

    <Proxy name="TrackballZoom" class="vtkPVTrackballZoom" base_proxygroup="cameramanipulators"
      base_proxyname="CameraManipulator"
      processes="client|renderserver|dataserver" />

    <Proxy name="TrackballMultiRotate" class="vtkPVTrackballMultiRotate"
           base_proxygroup="cameramanipulators"
           base_proxyname="CameraManipulator"
           processes="client|renderserver|dataserver" />
  </ProxyGroup>
<<<<<<< HEAD

  <ProxyGroup name="PropPickers">
    <Proxy name="AreaPicker"
           class="vtkRenderedAreaPicker">

=======

  <ProxyGroup name="PropPickers">
    <Proxy name="AreaPicker"
           class="vtkRenderedAreaPicker">

>>>>>>> d207bd6f
      <ProxyProperty
        name="SetRenderer"
        command="SetRenderer">
        <ProxyGroupDomain name="groups">
          <Group name="renderers"/>
        </ProxyGroupDomain>
      </ProxyProperty>
<<<<<<< HEAD

      <DoubleVectorProperty
        name="SetPickCoords"
        command="SetPickCoords"
        number_of_elements="4"
        default_values="0.0 0.0 0.0 0.0">
        <DoubleRangeDomain name="range" min="0.0 0.0 0.0 0.0"/>
      </DoubleVectorProperty>

=======

      <DoubleVectorProperty
        name="SetPickCoords"
        command="SetPickCoords"
        number_of_elements="4"
        default_values="0.0 0.0 0.0 0.0">
        <DoubleRangeDomain name="range" min="0.0 0.0 0.0 0.0"/>
      </DoubleVectorProperty>

>>>>>>> d207bd6f
      <Property
        name="Pick"
        command="Pick"
        is_internal="1">
      </Property>
    </Proxy>

    <!-- End of PropPickers -->
  </ProxyGroup>

  <ProxyGroup name="views">
    <!--
    <CaveRenderViewProxy name="CaveRenderView"
          base_proxygroup="views" base_proxyname="IceTMultiDisplayRenderView">
      <Documentation>
        Cave Render View for tile displays.
      </Documentation>
      <SubProxy>
        <Proxy  name="ParallelRenderManager"
                proxygroup="composite_managers"
                proxyname="CaveRenderManager"
                override="1">
        </Proxy>
      </SubProxy>
    </CaveRenderViewProxy>
    -->
    <!-- End of group "views" -->
  </ProxyGroup>

  <ProxyGroup name="options">
  <!-- =================================================================== -->
    <ContextNamedOptionsProxy name="PlotOptionsBase" class="vtkContextNamedOptions"
      processes="client|dataserver|renderserver" >
      <StringVectorProperty name="VisibilityInfo"
        number_of_elements_per_command="2"
        repeat_command="1"
        information_only="1">
        <Documentation>
          Property which has the current state of visibility for the series
          available currently.
        </Documentation>
      </StringVectorProperty>

      <StringVectorProperty name="Visibility"
        command="SetVisibility"
        number_of_elements_per_command="2"
        element_types="2 0"
        repeat_command="1"
        information_property="VisibilityInfo" >
        <Documentation>
          Set the series visibility.
        </Documentation>
      </StringVectorProperty>

      <StringVectorProperty name="LineThicknessInfo"
        number_of_elements_per_command="2"
        repeat_command="1"
        information_only="1">
        <Documentation>
          Property which has the current state of line thickness for the series
          available currently.
        </Documentation>
      </StringVectorProperty>

      <StringVectorProperty name="LineThickness"
        command="SetLineThickness"
        number_of_elements_per_command="2"
        element_types="2 0"
        repeat_command="1"
        information_property="LineThicknessInfo" >
        <Documentation>
          Set the series line thickness.
        </Documentation>
      </StringVectorProperty>

      <StringVectorProperty name="LineStyleInfo"
        number_of_elements_per_command="2"
        repeat_command="1"
        information_only="1">
        <Documentation>
          Property which has the current state of line style for the series
          available currently.
        </Documentation>
      </StringVectorProperty>

      <StringVectorProperty name="LineStyle"
        command="SetLineStyle"
        number_of_elements_per_command="2"
        element_types="2 0"
        repeat_command="1"
        information_property="LineStyleInfo">
        <Documentation>
          Set the series line style.
        </Documentation>
      </StringVectorProperty>

      <StringVectorProperty name="LabelInfo"
        number_of_elements_per_command="2"
        repeat_command="1"
        information_only="1">
        <Documentation>
          Property which has the current state of labels for the series
          available currently.
        </Documentation>
      </StringVectorProperty>

      <StringVectorProperty name="Label"
        command="SetLabel"
        number_of_elements_per_command="2"
        element_types="2 2"
        repeat_command="1"
        information_property="LabelInfo">
        <Documentation>
          Set the series labels.
        </Documentation>
      </StringVectorProperty>

      <StringVectorProperty name="ColorInfo"
        number_of_elements_per_command="4"
        repeat_command="1"
        information_only="1">
        <Documentation>
          Property which has the current state of line color for the series.
        </Documentation>
      </StringVectorProperty>

      <StringVectorProperty name="Color"
        command="SetColor"
        number_of_elements_per_command="4"
        element_types="2 1 1 1"
        repeat_command="1"
        information_property="ColorInfo" >
        <Documentation>
          Set the series line color.
        </Documentation>
      </StringVectorProperty>

      <StringVectorProperty name="MarkerStyleInfo"
        number_of_elements_per_command="2"
        repeat_command="1"
        information_only="1">
        <Documentation>
          Property which has the current state of marker style for the series
          available currently.
        </Documentation>
      </StringVectorProperty>

      <StringVectorProperty name="MarkerStyle"
        command="SetMarkerStyle"
        number_of_elements_per_command="2"
        element_types="2 0"
        repeat_command="1"
        information_property="MarkerStyleInfo">
        <Documentation>
          Set the series marker style.
        </Documentation>
      </StringVectorProperty>

      <StringVectorProperty name="PlotCornerInfo"
        number_of_elements_per_command="2"
        repeat_command="1"
        information_only="1">
        <Documentation>
          Property which has the current state of marker style for the series
          available currently.
        </Documentation>
      </StringVectorProperty>

      <StringVectorProperty name="PlotCorner"
        command="SetAxisCorner"
        number_of_elements_per_command="2"
        element_types="2 0"
        repeat_command="1"
        information_property="PlotCornerInfo">
        <Documentation>
          Set the series axis corner.
        </Documentation>
      </StringVectorProperty>
      <!-- End of PlotOptionsBase -->
    </ContextNamedOptionsProxy>
  </ProxyGroup>

</ServerManagerConfiguration><|MERGE_RESOLUTION|>--- conflicted
+++ resolved
@@ -138,8 +138,6 @@
         name="ScalarMode"
         command="SetScalarMode"
         default_values="3"
-<<<<<<< HEAD
-=======
         number_of_elements="1"
         animateable="0">
         <EnumerationDomain name="enum">
@@ -170,7 +168,6 @@
         name="ScalarMode"
         command="SetScalarMode"
         default_values="3"
->>>>>>> d207bd6f
         number_of_elements="1"
         animateable="0">
         <EnumerationDomain name="enum">
@@ -184,8 +181,6 @@
       <StringVectorProperty
         name="SelectScalarArray"
         command="SelectScalarArray"
-<<<<<<< HEAD
-=======
         number_of_elements="1"
         animateable="0">
         <ArrayListDomain name="array_list" attribute_type="Scalars">
@@ -214,7 +209,6 @@
       <StringVectorProperty
         name="SelectScalarArray"
         command="SelectScalarArray"
->>>>>>> d207bd6f
         number_of_elements="1"
         animateable="0">
         <ArrayListDomain name="array_list" attribute_type="Scalars">
@@ -223,12 +217,6 @@
           </RequiredProperties>
         </ArrayListDomain>
       </StringVectorProperty>
-<<<<<<< HEAD
-    </Proxy>
-
-    <Proxy name="HAVSVolumeMapper"
-      class="vtkHAVSVolumeMapper"
-=======
       <ProxyProperty name="RayCastFunction" command="SetRayCastFunction">
         <ProxyGroupDomain name="groups">
           <Group name="ugrid_raycast_functions"/>
@@ -238,7 +226,6 @@
 
     <Proxy name="UnstructuredGridVolumeRayCastMapper"
       class="vtkUnstructuredGridVolumeRayCastMapper"
->>>>>>> d207bd6f
       processes="client|renderserver|dataserver">
       <IntVectorProperty
         name="ScalarMode"
@@ -254,10 +241,7 @@
           <Entry value="4" text="CellFieldData"/>
         </EnumerationDomain>
       </IntVectorProperty>
-<<<<<<< HEAD
-=======
-
->>>>>>> d207bd6f
+
       <StringVectorProperty
         name="SelectScalarArray"
         command="SelectScalarArray"
@@ -269,10 +253,6 @@
           </RequiredProperties>
         </ArrayListDomain>
       </StringVectorProperty>
-<<<<<<< HEAD
-    </Proxy>
-=======
->>>>>>> d207bd6f
 
       <ProxyProperty name="RayCastFunction" command="SetRayCastFunction">
         <ProxyGroupDomain name="groups">
@@ -281,46 +261,6 @@
       </ProxyProperty>
     </Proxy>
 
-<<<<<<< HEAD
-    <Proxy name="UnstructuredGridVolumeRayCastMapper"
-      class="vtkUnstructuredGridVolumeRayCastMapper"
-      processes="client|renderserver|dataserver">
-      <IntVectorProperty
-        name="ScalarMode"
-        command="SetScalarMode"
-        default_values="3"
-        number_of_elements="1"
-        animateable="0">
-        <EnumerationDomain name="enum">
-          <Entry value="0" text="Default"/>
-          <Entry value="1" text="PointData"/>
-          <Entry value="2" text="CellData"/>
-          <Entry value="3" text="PointFieldData"/>
-          <Entry value="4" text="CellFieldData"/>
-        </EnumerationDomain>
-      </IntVectorProperty>
-
-      <StringVectorProperty
-        name="SelectScalarArray"
-        command="SelectScalarArray"
-        number_of_elements="1"
-        animateable="0">
-        <ArrayListDomain name="array_list" attribute_type="Scalars">
-          <RequiredProperties>
-            <Property name="Input" function="Input"/>
-          </RequiredProperties>
-        </ArrayListDomain>
-      </StringVectorProperty>
-
-      <ProxyProperty name="RayCastFunction" command="SetRayCastFunction">
-        <ProxyGroupDomain name="groups">
-          <Group name="ugrid_raycast_functions"/>
-        </ProxyGroupDomain>
-      </ProxyProperty>
-    </Proxy>
-
-=======
->>>>>>> d207bd6f
     <Proxy name="UnstructuredGridVolumeZSweepMapper"
       class="vtkUnstructuredGridVolumeZSweepMapper"
       processes="client|renderserver|dataserver">
@@ -506,13 +446,9 @@
       </InputProperty>
     </SourceProxy>
 
-<<<<<<< HEAD
     <Proxy name="ImageTexture"
            class="vtkTexture"
            kernel_class="vtkPMImageTextureProxy">
-=======
-    <ImageTextureProxy name="ImageTexture" class="vtkTexture">
->>>>>>> d207bd6f
       <Documentation>
         This is a proxy for a vtkTexture which also includes an image file
         reader. This reader can read an image of client/data server or render
@@ -524,16 +460,11 @@
           proxygroup="sources" proxyname="NetworkImageSource" />
         <ExposedProperties>
           <Property name="FileName" />
-<<<<<<< HEAD
-=======
-          <Property name="SourceProcess" />
->>>>>>> d207bd6f
         </ExposedProperties>
       </SubProxy>
       <IntVectorProperty
         name="RestrictPowerOf2ImageSmaller"
         command="SetRestrictPowerOf2ImageSmaller"
-<<<<<<< HEAD
         number_of_elements="1"
         default_values="0"
         animateable="1">
@@ -560,17 +491,10 @@
         command="SetVisibility"
         number_of_elements="1"
         default_values="1"
-=======
-        number_of_elements="1"
-        default_values="0"
->>>>>>> d207bd6f
         animateable="1">
         <BooleanDomain name="bool" />
       </IntVectorProperty>
-    </ImageTextureProxy>
-  </ProxyGroup>
-
-<<<<<<< HEAD
+
       <DoubleVectorProperty
         name="Position"
         command="SetPosition"
@@ -582,21 +506,9 @@
 
       <IntVectorProperty name="TextScaleMode"
         command="SetTextScaleMode"
-=======
-  <ProxyGroup name="props">
-    <Proxy name="TextActor" class="vtkTextActor">
-      <Documentation>
-        Proxy for a text actor. Not to be used directly.
-      </Documentation>
-
-      <StringVectorProperty
-        name="Text"
-        command="SetInput"
->>>>>>> d207bd6f
         number_of_elements="1"
         default_values="2"
         animateable="0">
-<<<<<<< HEAD
         <EnumerationDomain>
           <Entry value="0" text="None" />
           <Entry value="1" text="Prop" />
@@ -604,40 +516,6 @@
         </EnumerationDomain>
       </IntVectorProperty>
 
-=======
-      </StringVectorProperty>
-
-      <IntVectorProperty
-        name="Visibility"
-        command="SetVisibility"
-        number_of_elements="1"
-        default_values="1"
-        animateable="1">
-        <BooleanDomain name="bool" />
-      </IntVectorProperty>
-
-      <DoubleVectorProperty
-        name="Position"
-        command="SetPosition"
-        number_of_elements="2"
-        default_values="0 0"
-        animateable="0">
-        <DoubleRangeDomain name="range" />
-      </DoubleVectorProperty>
-
-      <IntVectorProperty name="TextScaleMode"
-        command="SetTextScaleMode"
-        number_of_elements="1"
-        default_values="2"
-        animateable="0">
-        <EnumerationDomain>
-          <Entry value="0" text="None" />
-          <Entry value="1" text="Prop" />
-          <Entry value="2" text="Viewport" />
-        </EnumerationDomain>
-      </IntVectorProperty>
-
->>>>>>> d207bd6f
       <ProxyProperty name="TextProperty"
         command="SetTextProperty">
         <ProxyGroupDomain name="groups">
@@ -727,7 +605,6 @@
         default_values="0"
         animateable="0">
       </DoubleVectorProperty>
-<<<<<<< HEAD
 
       <DoubleVectorProperty name="LineOffset"
         command="SetLineOffset"
@@ -750,49 +627,16 @@
 
       <IntVectorProperty name="VerticalJustification"
         command="SetVerticalJustification"
-=======
-
-      <DoubleVectorProperty name="LineOffset"
-        command="SetLineOffset"
-        number_of_elements="1"
-        default_values="0"
-        animateable="0">
-      </DoubleVectorProperty>
-
-      <IntVectorProperty name="Justification"
-        command="SetJustification"
->>>>>>> d207bd6f
-        number_of_elements="1"
-        default_values="0"
-        animateable="0">
-        <EnumerationDomain name="enum">
-<<<<<<< HEAD
+        number_of_elements="1"
+        default_values="0"
+        animateable="0">
+        <EnumerationDomain name="enum">
           <Entry value="0" text="Bottom"/>
           <Entry value="1" text="Center"/>
           <Entry value="2" text="Top"/>
         </EnumerationDomain>
       </IntVectorProperty>
 
-=======
-          <Entry value="0" text="Left"/>
-          <Entry value="1" text="Center"/>
-          <Entry value="2" text="Right"/>
-        </EnumerationDomain>
-      </IntVectorProperty>
-
-      <IntVectorProperty name="VerticalJustification"
-        command="SetVerticalJustification"
-        number_of_elements="1"
-        default_values="0"
-        animateable="0">
-        <EnumerationDomain name="enum">
-          <Entry value="0" text="Bottom"/>
-          <Entry value="1" text="Center"/>
-          <Entry value="2" text="Top"/>
-        </EnumerationDomain>
-      </IntVectorProperty>
-
->>>>>>> d207bd6f
       <!-- End of TextProperty -->
     </Proxy>
 
@@ -862,7 +706,6 @@
         number_of_elements="1"
         default_values="0">
         <BooleanDomain name="IsShiftPressed"/>
-<<<<<<< HEAD
       </IntVectorProperty>
       <IntVectorProperty
         name="Control"
@@ -871,16 +714,6 @@
         default_values="0">
         <BooleanDomain name="IsControlPressed"/>
       </IntVectorProperty>
-=======
-      </IntVectorProperty>
-      <IntVectorProperty
-        name="Control"
-        command="SetControl"
-        number_of_elements="1"
-        default_values="0">
-        <BooleanDomain name="IsControlPressed"/>
-      </IntVectorProperty>
->>>>>>> d207bd6f
       <StringVectorProperty
         name="ManipulatorName"
         command="SetManipulatorName"
@@ -941,19 +774,11 @@
            base_proxyname="CameraManipulator"
            processes="client|renderserver|dataserver" />
   </ProxyGroup>
-<<<<<<< HEAD
 
   <ProxyGroup name="PropPickers">
     <Proxy name="AreaPicker"
            class="vtkRenderedAreaPicker">
 
-=======
-
-  <ProxyGroup name="PropPickers">
-    <Proxy name="AreaPicker"
-           class="vtkRenderedAreaPicker">
-
->>>>>>> d207bd6f
       <ProxyProperty
         name="SetRenderer"
         command="SetRenderer">
@@ -961,7 +786,6 @@
           <Group name="renderers"/>
         </ProxyGroupDomain>
       </ProxyProperty>
-<<<<<<< HEAD
 
       <DoubleVectorProperty
         name="SetPickCoords"
@@ -971,17 +795,6 @@
         <DoubleRangeDomain name="range" min="0.0 0.0 0.0 0.0"/>
       </DoubleVectorProperty>
 
-=======
-
-      <DoubleVectorProperty
-        name="SetPickCoords"
-        command="SetPickCoords"
-        number_of_elements="4"
-        default_values="0.0 0.0 0.0 0.0">
-        <DoubleRangeDomain name="range" min="0.0 0.0 0.0 0.0"/>
-      </DoubleVectorProperty>
-
->>>>>>> d207bd6f
       <Property
         name="Pick"
         command="Pick"
