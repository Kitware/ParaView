--- conflicted
+++ resolved
@@ -51,45 +51,17 @@
   vtkSMAnimationScene.cxx
   vtkSMAnimationSceneImageWriter.cxx
   vtkSMAnimationSceneWriter.cxx
-<<<<<<< HEAD
-=======
-  vtkSMApplication.cxx
-  vtkSMArrayListDomain.cxx
-  vtkSMArrayListInformationHelper.cxx
-  vtkSMArrayRangeDomain.cxx
-  vtkSMArraySelectionDomain.cxx
-  vtkSMArraySelectionInformationHelper.cxx
-  vtkSMBooleanDomain.cxx
-  vtkSMBooleanKeyFrameProxy.cxx
-  vtkSMBoundsDomain.cxx
-  vtkSMBoxProxy.cxx
->>>>>>> d207bd6f
   vtkSMBoxRepresentationProxy.cxx
   vtkSMCameraConfigurationReader.cxx
   vtkSMCameraConfigurationWriter.cxx
   vtkSMCameraLink.cxx
   vtkSMCameraProxy.cxx
-<<<<<<< HEAD
   vtkSMChartRepresentationProxy.cxx
-=======
-  #vtkSMCaveRenderModuleProxy.cxx
-#  vtkSMCaveRenderViewProxy.cxx
-  vtkSMChartRepresentationProxy.cxx
-  vtkSMComparativeAnimationCueProxy.cxx
-  vtkSMComparativeViewProxy.cxx
-  vtkSMCompositeKeyFrameProxy.cxx
-  vtkSMCompositeTreeDomain.cxx
-  vtkSMCompoundSourceProxy.cxx
->>>>>>> d207bd6f
   vtkSMCompoundProxyDefinitionLoader.cxx
   vtkSMCompoundSourceProxy.cxx
   vtkSMCompoundSourceProxyDefinitionBuilder.cxx
   vtkSMContextViewProxy.cxx
   vtkSMCSVExporterProxy.cxx
-<<<<<<< HEAD
-=======
-  vtkSMDataTypeDomain.cxx
->>>>>>> d207bd6f
   vtkSMDeserializer.cxx
   vtkSMDeserializer.cxx
   vtkSMDocumentation.cxx
@@ -97,35 +69,14 @@
   vtkSMDomainIterator.cxx
   vtkSMDoubleVectorProperty.cxx
   vtkSMExporterProxy.cxx
-<<<<<<< HEAD
   vtkSMFetchDataProxy.cxx
   vtkSMGlobalPropertiesManager.cxx
   vtkSMIdTypeVectorProperty.cxx
-=======
-  vtkSMExtentDomain.cxx
-  vtkSMFetchDataProxy.cxx
-  vtkSMFieldDataDomain.cxx
-  vtkSMFileListDomain.cxx
-  vtkSMFileSeriesReaderProxy.cxx
-  vtkSMFixedTypeDomain.cxx
-  vtkSMGlobalPropertiesManager.cxx
-  vtkSMGlobalPropertiesLinkUndoElement.cxx
-  vtkSMHardwareSelector.cxx
-  vtkSMIdBasedProxyLocator.cxx
-  vtkSMIdTypeVectorProperty.cxx
-  vtkSMImageTextureProxy.cxx
-  vtkSMImplicitPlaneProxy.cxx
->>>>>>> d207bd6f
   vtkSMImplicitPlaneRepresentationProxy.cxx
   vtkSMInputProperty.cxx
   vtkSMIntVectorProperty.cxx
   vtkSMLink.cxx
-<<<<<<< HEAD
   vtkSMNamedPropertyIterator.cxx
-=======
-  vtkSMLookupTableProxy.cxx
-  vtkSMMaterialLoaderProxy.cxx
->>>>>>> d207bd6f
   vtkSMNewWidgetRepresentationProxy.cxx
   vtkSMObject.cxx
   vtkSMOrderedPropertyIterator.cxx
@@ -138,10 +89,6 @@
   vtkSMPropertyHelper.cxx
   vtkSMPropertyIterator.cxx
   vtkSMPropertyLink.cxx
-<<<<<<< HEAD
-=======
-  vtkSMPropertyModificationUndoElement.cxx
->>>>>>> d207bd6f
   vtkSMProxy.cxx
   vtkSMProxyConfigurationReader.cxx
   vtkSMProxyConfigurationWriter.cxx
@@ -159,49 +106,24 @@
   vtkSMPWriterProxy.cxx
   vtkSMPythonTraceObserver.cxx
   vtkSMReaderFactory.cxx
-<<<<<<< HEAD
   vtkSMRemoteObject.cxx
   vtkSMRemoteObjectUpdateUndoElement.cxx
-=======
-  vtkSMRenderViewProxy.cxx
->>>>>>> d207bd6f
   vtkSMRenderViewExporterProxy.cxx
   vtkSMRenderViewProxy.cxx
   vtkSMRepresentationProxy.cxx
-<<<<<<< HEAD
   vtkSMScalarBarWidgetRepresentationProxy.cxx
-=======
-  vtkSMScalarBarActorProxy.cxx
-  vtkSMScalarBarWidgetRepresentationProxy.cxx
-#  vtkSMScatterPlotArraysInformationHelper.cxx
-#  vtkSMScatterPlotViewProxy.cxx
-#  vtkSMSelectionDeliveryRepresentationProxy.cxx
->>>>>>> d207bd6f
   vtkSMSelectionHelper.cxx
   vtkSMSessionClient.cxx
   vtkSMSessionCore.cxx
   vtkSMSession.cxx
   vtkSMSessionServer.cxx
   vtkSMSILModel.cxx
-<<<<<<< HEAD
-=======
-  vtkSMSimpleDoubleInformationHelper.cxx
-  vtkSMSimpleIdTypeInformationHelper.cxx
-  vtkSMSimpleIntInformationHelper.cxx
-  vtkSMSimpleStringInformationHelper.cxx
-  vtkSMSinusoidKeyFrameProxy.cxx
->>>>>>> d207bd6f
   vtkSMSourceProxy.cxx
   vtkSMSpreadSheetRepresentationProxy.cxx
   vtkSMStateLoader.cxx
   vtkSMStateVersionControllerBase.cxx
   vtkSMStateVersionController.cxx
   vtkSMStringVectorProperty.cxx
-<<<<<<< HEAD
-=======
-  vtkSMSubPropertyIterator.cxx
-#  vtkSMTemporalInputDomain.cxx
->>>>>>> d207bd6f
   vtkSMTesting.cxx
   vtkSMTextWidgetRepresentationProxy.cxx
   vtkSMTimeKeeper.cxx
@@ -210,13 +132,7 @@
   vtkSMUndoElement.cxx
   vtkSMUndoStackBuilder.cxx
   vtkSMUndoStack.cxx
-<<<<<<< HEAD
   vtkSMUnstructuredGridVolumeRepresentationProxy.cxx
-=======
-  vtkSMUniformGridVolumeRepresentationProxy.cxx
-  vtkSMUnstructuredGridVolumeRepresentationProxy.cxx
-  vtkSMUpdateInformationUndoElement.cxx
->>>>>>> d207bd6f
   vtkSMUtilities.cxx
   vtkSMVectorProperty.cxx
   vtkSMViewProxy.cxx
@@ -274,7 +190,6 @@
   vtkSMServerSideAnimationPlayer.cxx
   vtkSMTimeAnimationCueProxy.cxx
   vtkSMXMLPVAnimationWriterProxy.cxx
-<<<<<<< HEAD
 
   ## Comparative view +++++++++
   vtkSMComparativeAnimationCueProxy.cxx
@@ -286,9 +201,6 @@
 
   ## Reader/Writer factory +++++++++++
   vtkSMWriterProxy.cxx
-=======
-  vtkSMDataSourceProxy.cxx
->>>>>>> d207bd6f
   )
 
 SET( ServerManagerNonWrapped_SRCS
@@ -311,22 +223,12 @@
   vtkPMObject.cxx
   vtkPMVectorProperty.cxx
   vtkSMAnimationSceneWriter.cxx
-<<<<<<< HEAD
-=======
-  vtkSMClientServerRenderSyncManagerHelper.cxx
->>>>>>> d207bd6f
   vtkSMDomain.cxx
   vtkSMExporterProxy.cxx
   vtkSMLink.cxx
-<<<<<<< HEAD
   vtkSMPropertyHelper.cxx
   vtkSMRemoteObject.cxx
   vtkSMSession.cxx
-=======
-#  vtkSMMultiProcessRenderView.cxx
-  vtkSMProxyManagerReviver.cxx
-  vtkSMStateVersionControllerBase.cxx
->>>>>>> d207bd6f
   vtkSMStateVersionControllerBase.cxx
   vtkSMUndoElement.cxx
   vtkSMVectorProperty.cxx
