--- conflicted
+++ resolved
@@ -432,54 +432,6 @@
   # needed.
   set(VTK_Group_StandAlone OFF CACHE BOOL "" FORCE)
   set(VTK_Group_Rendering OFF CACHE BOOL "" FORCE)
-<<<<<<< HEAD
-  mark_as_advanced(VTK_Group_Rendering)
-
-  set(VTK_WRAP_PYTHON ${PARAVIEW_ENABLE_PYTHON}
-    CACHE INTERNAL "Should VTK Python wrapping be built?" FORCE)
-
-  # FIXME: How do we handle this when using external VTK? We can't and hence we
-  # need a better mechanism.
-  set (VTK_NO_PYTHON_THREADS 1 CACHE INTERNAL "Disbale Python Threads support" FORCE)
-
-  # turn some module ON to avoid warnings from VTK.
-  # set(Module_vtkCommonExecutionModel  ON CACHE INTERNAL "" FORCE)
-
-  set (ParaViewModulesDirs
-    ThirdParty/protobuf
-    ThirdParty/QtTesting
-    Utilities/ProcessXML
-    Utilities/ColorSeriesToXML
-    Utilities/VisItBridge/databases
-    Utilities/VisItBridge/Library
-    Utilities/WrapClientServer
-
-    ParaViewCore/ClientServerStream
-    ParaViewCore/PythonSupport
-    ParaViewCore/Common
-    ParaViewCore/VTKExtensions/Core
-    ParaViewCore/VTKExtensions/Rendering
-    ParaViewCore/VTKExtensions/Default
-    ParaViewCore/VTKExtensions/WebGLExporter
-    ParaViewCore/ClientServerCore/Core
-    ParaViewCore/ClientServerCore/Rendering
-    ParaViewCore/ClientServerCore/Default
-    ParaViewCore/ServerImplementation/Core
-    ParaViewCore/ServerImplementation/Rendering
-    ParaViewCore/ServerImplementation/Default
-    ParaViewCore/ServerManager/Core
-    ParaViewCore/ServerManager/Rendering
-    ParaViewCore/ServerManager/Default
-    ParaViewCore/ServerManager/SMApplication
-
-    Qt/Widgets
-    Qt/Core
-    Qt/Components
-    Qt/Python
-    Qt/ApplicationComponents
-  )
-=======
->>>>>>> cb3e1e9e
 
 endif()
 
@@ -497,6 +449,16 @@
              ParaViewCore
              Qt)
 
+if (PARAVIEW_ENABLE_WEB)
+  list (APPEND PARAVIEW_MODULE_ROOTS
+               Web)
+endif()
+
+if (PARAVIEW_BUILD_WEB_DOCUMENTATION)
+  list (APPEND ParaViewModulesDirs
+    Web/Documentation)
+endif()
+
 if (PARAVIEW_ENABLE_COPROCESSING)
   list (APPEND PARAVIEW_MODULE_ROOTS
                CoProcessing/Core
@@ -508,60 +470,9 @@
                CoProcessing/Adaptors/FortranAdaptors)
 endif()
 
-<<<<<<< HEAD
-  if (PARAVIEW_ENABLE_WEB)
-    list (APPEND ParaViewModulesDirs
-      ThirdParty/ZopeInterface
-      ThirdParty/Twisted
-      ThirdParty/AutobahnPython
-      Web
-      Web/Core
-      Web/Python
-      Web/JavaScript
-      Web/Applications)
-  endif()
-
-  if (PARAVIEW_BUILD_WEB_DOCUMENTATION)
-    list (APPEND ParaViewModulesDirs
-      Web/Documentation)
-  endif()
-
-
-  foreach(dir ${ParaViewModulesDirs})
-    vtk_add_to_module_search_path(
-    "${ParaView_SOURCE_DIR}/${dir}"
-    "${ParaView_BINARY_DIR}/${dir}")
-  endforeach()
-
-  # include VTK
-  set (old_build_examples ${BUILD_EXAMPLES})
-  set (BUILD_EXAMPLES FALSE CACHE BOOL "" FORCE)
-  add_subdirectory(VTK)
-  set (BUILD_EXAMPLES ${old_build_examples} CACHE BOOL "" FORCE)
-
-  # keep VTK cmake variables from polluting the non-advanced space.
-  mark_as_advanced(
-    VTK_EXTRA_COMPILER_WARNINGS
-    VTK_Group_CoProcessing
-    VTK_Group_Imaging
-    VTK_Group_MPI
-    VTK_Group_ParaView
-    VTK_Group_ParaViewCore
-    VTK_Group_ParaViewPython
-    VTK_Group_ParaViewQt
-    VTK_Group_ParaViewRendering
-    VTK_Group_Qt
-    VTK_Group_Views
-    VTK_USE_TK
-    VTK_WRAP_JAVA
-    VTK_WRAP_TCL)
-
-  include(${ParaView_BINARY_DIR}/VTK/VTKConfig.cmake)
-=======
 if (BUILD_PARTICLE_COPROCESSING_ADAPTORS)
   list (APPEND PARAVIEW_MODULE_ROOTS
                CoProcessing/Adaptors/ParticleAdaptor)
->>>>>>> cb3e1e9e
 endif()
 
 include(ParaViewModuleTop)
