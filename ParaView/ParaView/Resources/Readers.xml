--- conflicted
+++ resolved
@@ -109,7 +109,7 @@
           extensions=".vtk" file_description="Legacy VTK files">
     <Source class="vtkPDataSetReader"/>
   </Module>
- <Module name="pvtkfile" class="vtkPVDataSetReaderModule" 
+ <Module name="pvtkfile" class="vtkPVAdvancedReaderModule" 
          root_name="LegaPVTK" output="vtkDataSet" 
          module_type="Reader" extensions=".pvtk" 
          file_description="Legacy VTK Files (partitioned)">
@@ -119,7 +119,7 @@
           root_name="Ensight" 
           module_type="Reader"
           extensions=".case" file_description="EnSight Files">
-    <Source class="vtkPVEnSightMasterServerReader"/>
+    <Source class="vtkGenericEnSightReader"/>
     <SelectionList label="Byte order" trace_name="ByteOrder"
                    variable="ByteOrder"
                    help="Select the byte order of the binary file"
@@ -128,7 +128,7 @@
       <Item name="little endian" value="1"/>
     </SelectionList>
     
-    <SelectTimeSet label="Select time value" trace_name="TimeSet" set_command="SetTimeValue"/>
+    <SelectTimeSet label="Select time value" trace_name="TimeSet"/>
     <ArraySelection attribute_name="Point" trace_name="PointArrays"/>
     <ArraySelection attribute_name="Cell" trace_name="CellArrays"/>
   </Module>
@@ -239,19 +239,18 @@
                  help="Set the number of ghost levels to read."
                  default_value="1"/>
   </Module>
+<!--
   <Module name="ensightMS" class="vtkPVEnSightReaderModule"
-          root_name="Ensight" 
+          root_name="EnsightMS" 
           module_type="Reader"
           extensions=".sos" file_description="EnSight Master Server Files">
     <Source class="vtkPVEnSightMasterServerReader"/>
-    <SelectTimeSet label="Select time value" trace_name="TimeSet" set_command="SetTimeValue"/>
+    <SelectTimeSet label="Select time value" trace_name="TimeSet"/>
     <ArraySelection attribute_name="Point" trace_name="PointArrays"/>
     <ArraySelection attribute_name="Cell" trace_name="CellArrays"/>
   </Module>
-<<<<<<< HEAD
-
-=======
->>>>>>> 05559910
+-->
+
 <Module name="ImageReader" menu_name="Raw File Reader" root_name="ImageRead" 
         module_type="Reader" class="vtkPVRawReaderModule"
         extensions=".raw" file_description="Raw (binary) Files"
@@ -312,20 +311,18 @@
 #ifdef PARAVIEW_LINK_XDMF
  <Module name="XdmfReader" root_name="XdmfReader"
    output="vtkDataSet"
-   class="vtkXDMFReaderModule" module_type="Reader" extensions=".xmf"
+   class="vtkXDMFReaderModule" module_type="Reader" extensions=".xmf .xdmf"
    file_description="Xdmf Reader">
   <Source class="vtkXdmfReader"/>
   <ArraySelection trace_name="point_array_sel" attribute_name="Cell" />
   <ArraySelection trace_name="cell_array_sel" attribute_name="Point" />
   <VectorEntry label="Stride" trace_name="stride" variable="Stride" type="int"
-               length="3" default_value="1 1 1"
+               length="3"
                help="Set the number of steps to skip between each point (structured data only)."/>
   <XDMFParameters trace_name="xdmf_parameters" label="Parameters" />
               
  </Module>
 #endif
-<<<<<<< HEAD
-=======
 #ifdef PARAVIEW_USE_EXODUS
  <Module name="ExodusReader" root_name="ExodusReader" 
    output="vtkUnstructuredGrid" 
@@ -348,5 +345,4 @@
 
  </Module>
 #endif
->>>>>>> 05559910
 </ModuleInterfaces>