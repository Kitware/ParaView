SET (TESTS_WITHOUT_BASELINES
  ${CMAKE_CURRENT_SOURCE_DIR}/TestContourWidget.py
  )

SET (TESTS_WITH_BASELINES
  ${CMAKE_CURRENT_SOURCE_DIR}/DisconnectAndSaveAnimation.py
  ${CMAKE_CURRENT_SOURCE_DIR}/FileSeries.py
  ${CMAKE_CURRENT_SOURCE_DIR}/LoadStateMultiView.py
  ${CMAKE_CURRENT_SOURCE_DIR}/RenderNan.py
  ${CMAKE_CURRENT_SOURCE_DIR}/SaveLargeScreenshot.py
  ${CMAKE_CURRENT_SOURCE_DIR}/SLACTools.py
  ${CMAKE_CURRENT_SOURCE_DIR}/TestIsoVolume.py
  )

# Disable client test, only for remote connections.
SET (DisconnectAndSaveAnimation_DISABLE_C TRUE)
SET (DisconnectAndSaveAnimation_DISABLE_CRS TRUE)
set (FileSeries_BREAK TRUE)
set (DisconnectAndSaveAnimation_BREAK TRUE)
set (LoadStateMultiView_BREAK TRUE)
set (TestIsoVolume_BREAK TRUE)
<<<<<<< HEAD
SET (SLACTools_DISABLE_CS TRUE)
SET (SLACTools_DISABLE_CRS TRUE)
SET (SLACTools_BREAK TRUE)
=======
set (RenderNan_BREAK TRUE)
>>>>>>> e9ceaeb0

# Set image threshold overrides for the tests.
SET(SaveLargeScreenshot_THRESHOLD 10000)

add_client_tests(
  TEST_SCRIPTS ${TESTS_WITHOUT_BASELINES}
  PARALLEL)

IF (PARAVIEW_DATA_ROOT)
  add_client_tests("pypv"
    TEST_SCRIPTS ${TESTS_WITH_BASELINES}
    PARALLEL
  )

  add_client_server_tests("pypvcs"
    TEST_SCRIPTS ${TESTS_WITH_BASELINES}
  )

  IF (PARAVIEW_CLIENT_RENDER_SERVER_TESTS)
    add_client_render_server_tests("pypvcrs"
      TEST_SCRIPTS ${TESTS_WITH_BASELINES}
    )
  ENDIF (PARAVIEW_CLIENT_RENDER_SERVER_TESTS)

# TODO: remote rendering tests and reverse connect tests.

ENDIF (PARAVIEW_DATA_ROOT)
<|MERGE_RESOLUTION|>--- conflicted
+++ resolved
@@ -19,13 +19,10 @@
 set (DisconnectAndSaveAnimation_BREAK TRUE)
 set (LoadStateMultiView_BREAK TRUE)
 set (TestIsoVolume_BREAK TRUE)
-<<<<<<< HEAD
 SET (SLACTools_DISABLE_CS TRUE)
 SET (SLACTools_DISABLE_CRS TRUE)
 SET (SLACTools_BREAK TRUE)
-=======
 set (RenderNan_BREAK TRUE)
->>>>>>> e9ceaeb0
 
 # Set image threshold overrides for the tests.
 SET(SaveLargeScreenshot_THRESHOLD 10000)
