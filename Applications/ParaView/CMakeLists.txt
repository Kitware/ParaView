--- conflicted
+++ resolved
@@ -148,7 +148,6 @@
   get_filename_component(MPI_LIB_DIR "${MPI_LIBRARY}" PATH)
   get_filename_component(MPI_BIN_DIR "${MPIEXEC}" PATH)
   list(APPEND DIRS ${MPI_LIB_DIR} ${MPI_BIN_DIR})
-<<<<<<< HEAD
 
   option(PARAVIEW_INSTALL_MPIEXEC "Include the MPI executable in an installation." OFF)
   mark_as_advanced(PARAVIEW_INSTALL_MPIEXEC)
@@ -163,7 +162,6 @@
       COMPONENT Runtime)
   endif(PARAVIEW_INSTALL_MPIEXEC)
 
-=======
   option(PARAVIEW_INSTALL_MPIEXEC "Include the MPI executable in an installation." OFF)
   mark_as_advanced(PARAVIEW_INSTALL_MPIEXEC)
   if(PARAVIEW_INSTALL_MPIEXEC)
@@ -171,7 +169,7 @@
       DESTINATION ${PV_INSTALL_BIN_DIR}
       COMPONENT Runtime)
   endif(PARAVIEW_INSTALL_MPIEXEC)
->>>>>>> cd2f3ffa
+
 ENDIF(PARAVIEW_USE_MPI)
 
 set(_extension)
