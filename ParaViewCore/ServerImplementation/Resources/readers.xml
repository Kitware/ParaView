--- conflicted
+++ resolved
@@ -4820,53 +4820,6 @@
      </Hints>
    </SourceProxy>
 
-<<<<<<< HEAD
-=======
-   <SourceProxy name="EnzoReader"
-                class="vtkEnzoReader"
-                label="Enzo Reader">
-     <Documentation
-       short_help="Read multi-block dataset from an Enzo file."
-       long_help="Reads multi-block dataset from an Enzo file.">
-         This Enzo reader loads data stored in Enzo format. The output of this reader is a multi-block dataset.
-     </Documentation>
-     <StringVectorProperty
-        name="FileName"
-        command="SetFileName"
-        animateable="0"
-        number_of_elements="1">
-        <FileListDomain name="files"/>
-        <Documentation>
-            This property specifies the file name for the Enzo reader.
-        </Documentation>
-     </StringVectorProperty>
-
-     <IntVectorProperty
-       name="BlockOutputType"
-       command="SetBlockOutputType"
-       number_of_elements="1"
-       default_values="0"
-       animateable="0">
-       <EnumerationDomain name="enum">
-         <Entry value="0" text="Image Data"/>
-         <Entry value="1" text="Rectilinear Grid"/>
-       </EnumerationDomain>
-       <Documentation>
-         The property indicates the output type of each block, either vtkImageData (by default) or vtkRectilinearGrid.
-       </Documentation>
-     </IntVectorProperty>
-
-     <IntVectorProperty
-       name="MaxLevel"
-       command="SetMaxLevel"
-       number_of_elements="1"
-       default_values="100" >
-       <IntRangeDomain name="range"/>
-       <Documentation>
-         Do not blocks above this level.
-       </Documentation>
-     </IntVectorProperty>
->>>>>>> 3d739ffb
 
    <SourceProxy name="FlashReader2"
                 class="vtkFlashReader"
