--- conflicted
+++ resolved
@@ -4593,28 +4593,19 @@
         set parallelState  [[$rv GetParallelProjectionCheck] GetState]
         $rv ParallelProjectionOff
 
-<<<<<<< HEAD
-#       clip_init
-#       extract_init
-       iso_init
-#       threshold_init
-#       warp_init
-#       stream_init
-=======
         clip_init
         extract_init
         iso_init
         threshold_init
         stream_init
         warp_init
->>>>>>> b5f39f17
         while {1} {
-           iso_run
-#           warp_run
-#           stream_run
-#            extract_run
-#           clip_run
-#           threshold_run
+            iso_run
+            warp_run
+            stream_run
+            extract_run
+            clip_run
+            threshold_run
             break     
             if $pvDemoShouldStop {
                 break
